/*
 * Licensed to the Apache Software Foundation (ASF) under one or more
 * contributor license agreements.  See the NOTICE file distributed with
 * this work for additional information regarding copyright ownership.
 * The ASF licenses this file to You under the Apache License, Version 2.0
 * (the "License"); you may not use this file except in compliance with
 * the License.  You may obtain a copy of the License at
 *
 *     http://www.apache.org/licenses/LICENSE-2.0
 *
 * Unless required by applicable law or agreed to in writing, software
 * distributed under the License is distributed on an "AS IS" BASIS,
 * WITHOUT WARRANTIES OR CONDITIONS OF ANY KIND, either express or implied.
 * See the License for the specific language governing permissions and
 * limitations under the License.
 */

package org.apache.openwhisk.core.containerpool

import java.time.Instant

import akka.actor.Status.{Failure => FailureMessage}
import akka.actor.{FSM, Props, Stash}
import akka.event.Logging.InfoLevel
import akka.pattern.pipe
import pureconfig._
import pureconfig.generic.auto._

import scala.collection.immutable
import spray.json.DefaultJsonProtocol._
import spray.json._
import org.apache.openwhisk.common.{AkkaLogging, Counter, LoggingMarkers, TransactionId}
import org.apache.openwhisk.core.ConfigKeys
import org.apache.openwhisk.core.connector.{
  ActivationMessage,
  CombinedCompletionAndResultMessage,
  CompletionMessage,
  ResultMessage
}
import org.apache.openwhisk.core.containerpool.logging.LogCollectingException
import org.apache.openwhisk.core.database.UserContext
import org.apache.openwhisk.core.entity.ExecManifest.ImageName
import org.apache.openwhisk.core.entity._
import org.apache.openwhisk.core.entity.size._
import org.apache.openwhisk.core.invoker.InvokerReactive.{ActiveAck, LogsCollector}
import org.apache.openwhisk.http.Messages

import scala.concurrent.Future
import scala.concurrent.duration._
import scala.util.{Failure, Success}

// States
sealed trait ContainerState
case object Uninitialized extends ContainerState
case object Starting extends ContainerState
case object Started extends ContainerState
case object Running extends ContainerState
case object Ready extends ContainerState
case object Pausing extends ContainerState
case object Paused extends ContainerState
case object Removing extends ContainerState

// Data
/** Base data type */
sealed abstract class ContainerData(val lastUsed: Instant, val memoryLimit: ByteSize, val activeActivationCount: Int) {

  /** When ContainerProxy in this state is scheduled, it may result in a new state (ContainerData)*/
  def nextRun(r: Run): ContainerData

  /**
   *  Return Some(container) (for ContainerStarted instances) or None(for ContainerNotStarted instances)
   *  Useful for cases where all ContainerData instances are handled, vs cases where only ContainerStarted
   *  instances are handled */
  def getContainer: Option[Container]

  /** String to indicate the state of this container after scheduling */
  val initingState: String

  /** Inidicates whether this container can service additional activations */
  def hasCapacity(): Boolean
}

/** abstract type to indicate an unstarted container */
sealed abstract class ContainerNotStarted(override val lastUsed: Instant,
                                          override val memoryLimit: ByteSize,
                                          override val activeActivationCount: Int)
    extends ContainerData(lastUsed, memoryLimit, activeActivationCount) {
  override def getContainer = None
  override val initingState = "cold"
}

/** abstract type to indicate a started container */
sealed abstract class ContainerStarted(val container: Container,
                                       override val lastUsed: Instant,
                                       override val memoryLimit: ByteSize,
                                       override val activeActivationCount: Int)
    extends ContainerData(lastUsed, memoryLimit, activeActivationCount) {
  override def getContainer = Some(container)
}

/** trait representing a container that is in use and (potentially) usable by subsequent or concurrent activations */
sealed abstract trait ContainerInUse {
  val activeActivationCount: Int
  val action: ExecutableWhiskAction
  def hasCapacity() =
    activeActivationCount < action.limits.concurrency.maxConcurrent
}

/** trait representing a container that is NOT in use and is usable by subsequent activation(s) */
sealed abstract trait ContainerNotInUse {
  def hasCapacity() = true
}

/** type representing a cold (not running) container */
case class NoData(override val activeActivationCount: Int = 0)
    extends ContainerNotStarted(Instant.EPOCH, 0.B, activeActivationCount)
    with ContainerNotInUse {
  override def nextRun(r: Run) = WarmingColdData(r.msg.user.namespace.name, r.action, Instant.now, 1)
}

/** type representing a cold (not running) container with specific memory allocation */
case class MemoryData(override val memoryLimit: ByteSize, override val activeActivationCount: Int = 0)
    extends ContainerNotStarted(Instant.EPOCH, memoryLimit, activeActivationCount)
    with ContainerNotInUse {
  override def nextRun(r: Run) = WarmingColdData(r.msg.user.namespace.name, r.action, Instant.now, 1)
}

/** type representing a prewarmed (running, but unused) container (with a specific memory allocation) */
case class PreWarmedData(override val container: Container,
                         kind: String,
                         override val memoryLimit: ByteSize,
                         override val activeActivationCount: Int = 0)
    extends ContainerStarted(container, Instant.EPOCH, memoryLimit, activeActivationCount)
    with ContainerNotInUse {
  override val initingState = "prewarmed"
  override def nextRun(r: Run) =
    WarmingData(container, r.msg.user.namespace.name, r.action, Instant.now, 1)
}

/** type representing a prewarm (running, but not used) container that is being initialized (for a specific action + invocation namespace) */
case class WarmingData(override val container: Container,
                       invocationNamespace: EntityName,
                       action: ExecutableWhiskAction,
                       override val lastUsed: Instant,
                       override val activeActivationCount: Int = 0)
    extends ContainerStarted(container, lastUsed, action.limits.memory.megabytes.MB, activeActivationCount)
    with ContainerInUse {
  override val initingState = "warming"
  override def nextRun(r: Run) = copy(lastUsed = Instant.now, activeActivationCount = activeActivationCount + 1)
}

/** type representing a cold (not yet running) container that is being initialized (for a specific action + invocation namespace) */
case class WarmingColdData(invocationNamespace: EntityName,
                           action: ExecutableWhiskAction,
                           override val lastUsed: Instant,
                           override val activeActivationCount: Int = 0)
    extends ContainerNotStarted(lastUsed, action.limits.memory.megabytes.MB, activeActivationCount)
    with ContainerInUse {
  override val initingState = "warmingCold"
  override def nextRun(r: Run) = copy(lastUsed = Instant.now, activeActivationCount = activeActivationCount + 1)
}

/** type representing a warm container that has already been in use (for a specific action + invocation namespace) */
case class WarmedData(override val container: Container,
                      invocationNamespace: EntityName,
                      action: ExecutableWhiskAction,
                      override val lastUsed: Instant,
                      override val activeActivationCount: Int = 0)
    extends ContainerStarted(container, lastUsed, action.limits.memory.megabytes.MB, activeActivationCount)
    with ContainerInUse {
  override val initingState = "warmed"
  override def nextRun(r: Run) = copy(lastUsed = Instant.now, activeActivationCount = activeActivationCount + 1)
}

// Events received by the actor
case class Start(exec: CodeExec[_], memoryLimit: ByteSize)
case class Run(action: ExecutableWhiskAction, msg: ActivationMessage, retryLogDeadline: Option[Deadline] = None)
case object Remove

// Events sent by the actor
case class NeedWork(data: ContainerData)
case object ContainerPaused
case object ContainerRemoved // when container is destroyed
case object RescheduleJob // job is sent back to parent and could not be processed because container is being destroyed
case class PreWarmCompleted(data: PreWarmedData)
case class InitCompleted(data: WarmedData)
case object RunCompleted

/**
 * A proxy that wraps a Container. It is used to keep track of the lifecycle
 * of a container and to guarantee a contract between the client of the container
 * and the container itself.
 *
 * The contract is as follows:
 * 1. If action.limits.concurrency.maxConcurrent == 1:
 *    Only one job is to be sent to the ContainerProxy at one time. ContainerProxy
 *    will delay all further jobs until a previous job has finished.
 *
 *    1a. The next job can be sent to the ContainerProxy after it indicates available
 *       capacity by sending NeedWork to its parent.
 *
 * 2. If action.limits.concurrency.maxConcurrent > 1:
 *    Parent must coordinate with ContainerProxy to attempt to send only data.action.limits.concurrency.maxConcurrent
 *    jobs for concurrent processing.
 *
 *    Since the current job count is only periodically sent to parent, the number of jobs
 *    sent to ContainerProxy may exceed data.action.limits.concurrency.maxConcurrent,
 *    in which case jobs are buffered, so that only a max of action.limits.concurrency.maxConcurrent
 *    are ever sent into the container concurrently. Parent will NOT be signalled to send more jobs until
 *    buffered jobs are completed, but their order is not guaranteed.
 *
 *    2a. The next job can be sent to the ContainerProxy after ContainerProxy has "concurrent capacity",
 *        indicated by sending NeedWork to its parent.
 *
 * 3. A Remove message can be sent at any point in time. Like multiple jobs though,
 *    it will be delayed until the currently running job finishes.
 *
 * @constructor
 * @param factory a function generating a Container
 * @param sendActiveAck a function sending the activation via active ack
 * @param storeActivation a function storing the activation in a persistent store
 * @param unusedTimeout time after which the container is automatically thrown away
 * @param pauseGrace time to wait for new work before pausing the container
 */
class ContainerProxy(factory: (TransactionId,
                               String,
                               ImageName,
                               Boolean,
                               ByteSize,
                               Int,
                               Option[ExecutableWhiskAction]) => Future[Container],
                     sendActiveAck: ActiveAck,
                     storeActivation: (TransactionId, WhiskActivation, UserContext) => Future[Any],
                     collectLogs: LogsCollector,
                     instance: InvokerInstanceId,
                     poolConfig: ContainerPoolConfig,
                     unusedTimeout: FiniteDuration,
                     pauseGrace: FiniteDuration)
    extends FSM[ContainerState, ContainerData]
    with Stash {
  implicit val ec = context.system.dispatcher
  implicit val logging = new AkkaLogging(context.system.log)
  var rescheduleJob = false // true iff actor receives a job but cannot process it because actor will destroy itself
  var runBuffer = immutable.Queue.empty[Run] //does not retain order, but does manage jobs that would have pushed past action concurrency limit
  //track buffer processing state to avoid extra transitions near end of buffer - this provides a pseudo-state between Running and Ready
  var bufferProcessing = false

  //keep a separate count to avoid confusion with ContainerState.activeActivationCount that is tracked/modified only in ContainerPool
  var activeCount = 0;
  startWith(Uninitialized, NoData())

  when(Uninitialized) {
    // pre warm a container (creates a stem cell container)
    case Event(job: Start, _) =>
      factory(
        TransactionId.invokerWarmup,
        ContainerProxy.containerName(instance, "prewarm", job.exec.kind),
        job.exec.image,
        job.exec.pull,
        job.memoryLimit,
        poolConfig.cpuShare(job.memoryLimit),
        None)
        .map(container => PreWarmCompleted(PreWarmedData(container, job.exec.kind, job.memoryLimit)))
        .pipeTo(self)

      goto(Starting)

    // cold start (no container to reuse or available stem cell container)
    case Event(job: Run, _) =>
      implicit val transid = job.msg.transid
      activeCount += 1
      // create a new container
      val container = factory(
        job.msg.transid,
        ContainerProxy.containerName(instance, job.msg.user.namespace.name.asString, job.action.name.asString),
        job.action.exec.image,
        job.action.exec.pull,
        job.action.limits.memory.megabytes.MB,
        poolConfig.cpuShare(job.action.limits.memory.megabytes.MB),
        Some(job.action))

      // container factory will either yield a new container ready to execute the action, or
      // starting up the container failed; for the latter, it's either an internal error starting
      // a container or a docker action that is not conforming to the required action API
      container
        .andThen {
          case Success(container) =>
            // the container is ready to accept an activation; register it as PreWarmed; this
            // normalizes the life cycle for containers and their cleanup when activations fail
            self ! PreWarmCompleted(
              PreWarmedData(container, job.action.exec.kind, job.action.limits.memory.megabytes.MB, 1))

          case Failure(t) =>
            // the container did not come up cleanly, so disambiguate the failure mode and then cleanup
            // the failure is either the system fault, or for docker actions, the application/developer fault
            val response = t match {
              case WhiskContainerStartupError(msg) => ActivationResponse.whiskError(msg)
              case BlackboxStartupError(msg)       => ActivationResponse.developerError(msg)
              case _                               => ActivationResponse.whiskError(Messages.resourceProvisionError)
            }
            val context = UserContext(job.msg.user)
            // construct an appropriate activation and record it in the datastore,
            // also update the feed and active ack; the container cleanup is queued
            // implicitly via a FailureMessage which will be processed later when the state
            // transitions to Running
            val activation = ContainerProxy.constructWhiskActivation(job, None, Interval.zero, false, response)
            sendActiveAck(
              transid,
              activation,
              job.msg.blocking,
              job.msg.rootControllerIndex,
              job.msg.user.namespace.uuid,
              CombinedCompletionAndResultMessage(transid, activation, instance))
            storeActivation(transid, activation, context)
        }
        .flatMap { container =>
          // now attempt to inject the user code and run the action
          initializeAndRun(container, job)
            .map(_ => RunCompleted)
        }
        .pipeTo(self)

      goto(Running)
  }

  when(Starting) {
    // container was successfully obtained
    case Event(completed: PreWarmCompleted, _) =>
      context.parent ! NeedWork(completed.data)
      goto(Started) using completed.data

    // container creation failed
    case Event(_: FailureMessage, _) =>
      context.parent ! ContainerRemoved
      stop()

    case _ => delay
  }

  when(Started) {
    case Event(job: Run, data: PreWarmedData) =>
      implicit val transid = job.msg.transid
      activeCount += 1
      initializeAndRun(data.container, job)
        .map(_ => RunCompleted)
        .pipeTo(self)
      goto(Running) using PreWarmedData(data.container, data.kind, data.memoryLimit, 1)

    case Event(Remove, data: PreWarmedData) => destroyContainer(data.container)
  }

  when(Running) {
    // Intermediate state, we were able to start a container
    // and we keep it in case we need to destroy it.
    case Event(completed: PreWarmCompleted, _) => stay using completed.data

    // Run during prewarm init (for concurrent > 1)
    case Event(job: Run, data: PreWarmedData) =>
      implicit val transid = job.msg.transid
      logging.info(this, s"buffering for warming container ${data.container}; ${activeCount} activations in flight")
      runBuffer = runBuffer.enqueue(job)
      stay()

    // Run during cold init (for concurrent > 1)
    case Event(job: Run, _: NoData) =>
      implicit val transid = job.msg.transid
      logging.info(this, s"buffering for cold warming container ${activeCount} activations in flight")
      runBuffer = runBuffer.enqueue(job)
      stay()

    // Init was successful
    case Event(completed: InitCompleted, _: PreWarmedData) =>
      processBuffer(completed.data.action, completed.data)
      stay using completed.data

    // Init was successful
    case Event(data: WarmedData, _: PreWarmedData) =>
      //in case concurrency supported, multiple runs can begin as soon as init is complete
      context.parent ! NeedWork(data)
      stay using data

    // Run was successful
    case Event(RunCompleted, data: WarmedData) =>
      activeCount -= 1

      //if there are items in runbuffer, process them if there is capacity, and stay; otherwise if we have any pending activations, also stay
      if (requestWork(data) || activeCount > 0) {
        stay using data
      } else {
        goto(Ready) using data
      }
    case Event(job: Run, data: WarmedData)
        if activeCount >= data.action.limits.concurrency.maxConcurrent && !rescheduleJob => //if we are over concurrency limit, and not a failure on resume
      implicit val transid = job.msg.transid
      logging.warn(this, s"buffering for maxed warm container ${data.container}; ${activeCount} activations in flight")
      runBuffer = runBuffer.enqueue(job)
      stay()
    case Event(job: Run, data: WarmedData)
        if activeCount < data.action.limits.concurrency.maxConcurrent && !rescheduleJob => //if there was a delay, and not a failure on resume, skip the run
      activeCount += 1
      implicit val transid = job.msg.transid
      bufferProcessing = false //reset buffer processing state
      initializeAndRun(data.container, job)
        .map(_ => RunCompleted)
        .pipeTo(self)
      stay() using data

    // Failed after /init (the first run failed)
    case Event(_: FailureMessage, data: PreWarmedData) =>
      activeCount -= 1
      destroyContainer(data.container)

    // Failed for a subsequent /run
    case Event(_: FailureMessage, data: WarmedData) =>
      activeCount -= 1
      destroyContainer(data.container)

    // Failed at getting a container for a cold-start run
    case Event(_: FailureMessage, _) =>
      activeCount -= 1
      context.parent ! ContainerRemoved
      rejectBuffered()
      stop()

    case _ => delay
  }

  when(Ready, stateTimeout = pauseGrace) {
    case Event(job: Run, data: WarmedData) =>
      implicit val transid = job.msg.transid
      activeCount += 1

      initializeAndRun(data.container, job)
        .map(_ => RunCompleted)
        .pipeTo(self)

      goto(Running) using data

    // pause grace timed out
    case Event(StateTimeout, data: WarmedData) =>
      data.container.suspend()(TransactionId.invokerNanny).map(_ => ContainerPaused).pipeTo(self)
      goto(Pausing)

    case Event(Remove, data: WarmedData) => destroyContainer(data.container)
  }

  when(Pausing) {
    case Event(ContainerPaused, data: WarmedData)   => goto(Paused)
    case Event(_: FailureMessage, data: WarmedData) => destroyContainer(data.container)
    case _                                          => delay
  }

  when(Paused, stateTimeout = unusedTimeout) {
    case Event(job: Run, data: WarmedData) =>
      implicit val transid = job.msg.transid
      activeCount += 1

      data.container
        .resume()
        .andThen {
          // Sending the message to self on a failure will cause the message
          // to ultimately be sent back to the parent (which will retry it)
          // when container removal is done.
          case Failure(_) =>
            rescheduleJob = true
            self ! job
        }
        .flatMap(_ => initializeAndRun(data.container, job))
        .map(_ => RunCompleted)
        .pipeTo(self)

      goto(Running) using data

    // container is reclaimed by the pool or it has become too old
    case Event(StateTimeout | Remove, data: WarmedData) =>
      rescheduleJob = true // to supress sending message to the pool and not double count
      destroyContainer(data.container)
  }

  when(Removing) {
    case Event(job: Run, _) =>
      // Send the job back to the pool to be rescheduled
      context.parent ! job
      stay
    case Event(ContainerRemoved, _)  => stop()
    case Event(_: FailureMessage, _) => stop()
  }

  // Unstash all messages stashed while in intermediate state
  onTransition {
    case _ -> Started  => unstashAll()
    case _ -> Ready    => unstashAll()
    case _ -> Paused   => unstashAll()
    case _ -> Removing => unstashAll()
  }

  initialize()

  /** Either process runbuffer or signal parent to send work; return true if runbuffer is being processed */
  def requestWork(newData: WarmedData): Boolean = {
    //if there is concurrency capacity, process runbuffer, signal NeedWork, or both
    if (activeCount < newData.action.limits.concurrency.maxConcurrent) {
      if (runBuffer.nonEmpty) {
        //only request work once, if available larger than runbuffer
        val available = newData.action.limits.concurrency.maxConcurrent - activeCount
        val needWork: Boolean = available > runBuffer.size
        processBuffer(newData.action, newData)
        if (needWork) {
          //after buffer processing, then send NeedWork
          context.parent ! NeedWork(newData)
        }
        true
      } else {
        context.parent ! NeedWork(newData)
        bufferProcessing //true in case buffer is still in process
      }
    } else {
      false
    }
  }

  /** Process buffered items up to the capacity of action concurrency config */
  def processBuffer(action: ExecutableWhiskAction, newData: ContainerData) = {
    //send as many buffered as possible
    val available = action.limits.concurrency.maxConcurrent - activeCount
    logging.info(this, s"resending up to ${available} from ${runBuffer.length} buffered jobs")
    1 to available foreach { _ =>
      runBuffer.dequeueOption match {
        case Some((run, q)) =>
          self ! run
          bufferProcessing = true
          runBuffer = q
        case _ =>
      }
    }
  }

  /** Delays all incoming messages until unstashAll() is called */
  def delay = {
    stash()
    stay
  }

  /**
   * Destroys the container after unpausing it if needed. Can be used
   * as a state progression as it goes to Removing.
   *
   * @param container the container to destroy
   */
  def destroyContainer(container: Container) = {
    if (!rescheduleJob) {
      context.parent ! ContainerRemoved
    } else {
      context.parent ! RescheduleJob
    }

    rejectBuffered()

    val unpause = stateName match {
      case Paused => container.resume()(TransactionId.invokerNanny)
      case _      => Future.successful(())
    }

    unpause
      .flatMap(_ => container.destroy()(TransactionId.invokerNanny))
      .map(_ => ContainerRemoved)
      .pipeTo(self)

    goto(Removing)
  }

  /**
   * Return any buffered jobs to parent, in case buffer is not empty at removal/error time.
   */
  def rejectBuffered() = {
    //resend any buffered items on container removal
    if (runBuffer.nonEmpty) {
      logging.info(this, s"resending ${runBuffer.size} buffered jobs to parent on container removal")
      runBuffer.foreach(context.parent ! _)
      runBuffer = immutable.Queue.empty[Run]
    }
  }

  /**
   * Runs the job, initialize first if necessary.
   * Completes the job by:
   * 1. sending an activate ack,
   * 2. fetching the logs for the run,
   * 3. indicating the resource is free to the parent pool,
   * 4. recording the result to the data store
   *
   * @param container the container to run the job on
   * @param job       the job to run
   * @return a future completing after logs have been collected and
   *         added to the WhiskActivation
   */
  def initializeAndRun(container: Container, job: Run)(implicit tid: TransactionId): Future[WhiskActivation] = {
    val actionTimeout = job.action.limits.timeout.duration
    val (env, parameters) = ContainerProxy.partitionArguments(job.msg.content, job.msg.initArgs)

    val environment = Map(
      "namespace" -> job.msg.user.namespace.name.toJson,
      "action_name" -> job.msg.action.qualifiedNameWithLeadingSlash.toJson,
      "action_version" -> job.msg.action.version.toJson,
      "activation_id" -> job.msg.activationId.toString.toJson,
      "transaction_id" -> job.msg.transid.id.toJson)

    // if the action requests the api key to be injected into the action context, add it here;
    // treat a missing annotation as requesting the api key for backward compatibility
    val authEnvironment = {
      if (job.action.annotations.isTruthy(Annotations.ProvideApiKeyAnnotationName, valueForNonExistent = true)) {
        job.msg.user.authkey.toEnvironment.fields
      } else Map.empty
    }

    // Only initialize iff we haven't yet warmed the container
    val initialize = stateData match {
      case data: WarmedData =>
        Future.successful(None)
      case _ =>
<<<<<<< HEAD
        val options = ActivationStoreOptions(job.action, job.msg, storeActivation, collectLogs)
        container
          .initialize(
            job.action.containerInitializer,
            actionTimeout,
            job.action.limits.concurrency.maxConcurrent,
            options)
=======
        val owEnv = (authEnvironment ++ environment + ("deadline" -> (Instant.now.toEpochMilli + actionTimeout.toMillis).toString.toJson)) map {
          case (key, value) => "__OW_" + key.toUpperCase -> value
        }

        container
          .initialize(
            job.action.containerInitializer(env ++ owEnv),
            actionTimeout,
            job.action.limits.concurrency.maxConcurrent)
>>>>>>> 49935530
          .map(Some(_))
    }

    val activation: Future[WhiskActivation] = initialize
      .flatMap { initInterval =>
        //immediately setup warmedData for use (before first execution) so that concurrent actions can use it asap
        if (initInterval.isDefined) {
          self ! InitCompleted(WarmedData(container, job.msg.user.namespace.name, job.action, Instant.now, 1))
        }

        val env = authEnvironment ++ environment ++ Map(
          // compute deadline on invoker side avoids discrepancies inside container
          // but potentially under-estimates actual deadline
          "deadline" -> (Instant.now.toEpochMilli + actionTimeout.toMillis).toString.toJson)

        container
          .run(parameters, env.toJson.asJsObject, actionTimeout, job.action.limits.concurrency.maxConcurrent)(
            job.msg.transid)
          .map {
            case (runInterval, response) =>
              val initRunInterval = initInterval
                .map(i => {
                  if (i.annotations.getOrElse("shouldUseForDuration", true) != false) {
                    Interval(runInterval.start.minusMillis(i.duration.toMillis), runInterval.end)
                  } else {
                    runInterval
                  }
                })
                .getOrElse(runInterval)
              ContainerProxy.constructWhiskActivation(
                job,
                initInterval,
                initRunInterval,
                runInterval.duration >= actionTimeout,
                response)
          }
      }
      .recover {
        case InitializationError(interval, response) =>
          ContainerProxy.constructWhiskActivation(
            job,
            Some(interval),
            interval,
            interval.duration >= actionTimeout,
            response)
        case t =>
          // Actually, this should never happen - but we want to make sure to not miss a problem
          logging.error(this, s"caught unexpected error while running activation: ${t}")
          ContainerProxy.constructWhiskActivation(
            job,
            None,
            Interval.zero,
            false,
            ActivationResponse.whiskError(Messages.abnormalRun))
      }

    val splitAckMessagesPendingLogCollection = collectLogs.logsToBeCollected(job.action)
    // Sending an active ack is an asynchronous operation. The result is forwarded as soon as
    // possible for blocking activations so that dependent activations can be scheduled. The
    // completion message which frees a load balancer slot is sent after the active ack future
    // completes to ensure proper ordering.
    val sendResult = if (job.msg.blocking) {
      activation.map { result =>
        val msg =
          if (splitAckMessagesPendingLogCollection) ResultMessage(tid, result)
          else CombinedCompletionAndResultMessage(tid, result, instance)
        sendActiveAck(tid, result, job.msg.blocking, job.msg.rootControllerIndex, job.msg.user.namespace.uuid, msg)
      }
    } else {
      // For non-blocking request, do not forward the result.
      if (splitAckMessagesPendingLogCollection) Future.successful(())
      else
        activation.map { result =>
          val msg = CompletionMessage(tid, result, instance)
          sendActiveAck(tid, result, job.msg.blocking, job.msg.rootControllerIndex, job.msg.user.namespace.uuid, msg)
        }
    }

    val context = UserContext(job.msg.user)

    // Adds logs to the raw activation.
    val activationWithLogs: Future[Either[ActivationLogReadingError, WhiskActivation]] = activation
      .flatMap { activation =>
        // Skips log collection entirely, if the limit is set to 0
        if (!splitAckMessagesPendingLogCollection) {
          Future.successful(Right(activation))
        } else {
          val start = tid.started(this, LoggingMarkers.INVOKER_COLLECT_LOGS, logLevel = InfoLevel)
          collectLogs(tid, job.msg.user, activation, container, job.action)
            .andThen {
              case Success(_) => tid.finished(this, start)
              case Failure(t) => tid.failed(this, start, s"reading logs failed: $t")
            }
            .map(logs => Right(activation.withLogs(logs)))
            .recover {
              case LogCollectingException(logs) =>
                Left(ActivationLogReadingError(activation.withLogs(logs)))
              case _ =>
                Left(ActivationLogReadingError(activation.withLogs(ActivationLogs(Vector(Messages.logFailure)))))
            }
        }
      }

    activationWithLogs
      .map(_.fold(_.activation, identity))
      .foreach { activation =>
        // Sending the completion message to the controller after the active ack ensures proper ordering
        // (result is received before the completion message for blocking invokes).
        if (splitAckMessagesPendingLogCollection) {
          sendResult.onComplete(
            _ =>
              sendActiveAck(
                tid,
                activation,
                job.msg.blocking,
                job.msg.rootControllerIndex,
                job.msg.user.namespace.uuid,
                CompletionMessage(tid, activation, instance)))
        }
        // Storing the record. Entirely asynchronous and not waited upon.
        storeActivation(tid, activation, context)
      }

    // Disambiguate activation errors and transform the Either into a failed/successful Future respectively.
    activationWithLogs.flatMap {
      case Right(act) if !act.response.isSuccess && !act.response.isApplicationError =>
        Future.failed(ActivationUnsuccessfulError(act))
      case Left(error) => Future.failed(error)
      case Right(act)  => Future.successful(act)
    }
  }
}

final case class ContainerProxyTimeoutConfig(idleContainer: FiniteDuration, pauseGrace: FiniteDuration)

object ContainerProxy {
  def props(factory: (TransactionId,
                      String,
                      ImageName,
                      Boolean,
                      ByteSize,
                      Int,
                      Option[ExecutableWhiskAction]) => Future[Container],
            ack: ActiveAck,
            store: (TransactionId, WhiskActivation, UserContext) => Future[Any],
            collectLogs: LogsCollector,
            instance: InvokerInstanceId,
            poolConfig: ContainerPoolConfig,
            unusedTimeout: FiniteDuration = timeouts.idleContainer,
            pauseGrace: FiniteDuration = timeouts.pauseGrace) =
    Props(new ContainerProxy(factory, ack, store, collectLogs, instance, poolConfig, unusedTimeout, pauseGrace))

  // Needs to be thread-safe as it's used by multiple proxies concurrently.
  private val containerCount = new Counter

  val timeouts = loadConfigOrThrow[ContainerProxyTimeoutConfig](ConfigKeys.containerProxyTimeouts)

  /**
   * Generates a unique container name.
   *
   * @param prefix the container name's prefix
   * @param suffix the container name's suffix
   * @return a unique container name
   */
  def containerName(instance: InvokerInstanceId, prefix: String, suffix: String): String = {
    def isAllowed(c: Char): Boolean = c.isLetterOrDigit || c == '_'

    val sanitizedPrefix = prefix.filter(isAllowed)
    val sanitizedSuffix = suffix.filter(isAllowed)

    s"${ContainerFactory.containerNamePrefix(instance)}_${containerCount.next()}_${sanitizedPrefix}_${sanitizedSuffix}"
  }

  /**
   * Creates a WhiskActivation ready to be sent via active ack.
   *
   * @param job the job that was executed
   * @param interval the time it took to execute the job
   * @param response the response to return to the user
   * @return a WhiskActivation to be sent to the user
   */
  def constructWhiskActivation(job: Run,
                               initInterval: Option[Interval],
                               totalInterval: Interval,
                               isTimeout: Boolean,
                               response: ActivationResponse) = {
    val causedBy = Some {
      if (job.msg.causedBySequence) {
        Parameters(WhiskActivation.causedByAnnotation, JsString(Exec.SEQUENCE))
      } else {
        // emit the internal system hold time as the 'wait' time, but only for non-sequence
        // actions, since the transid start time for a sequence does not correspond
        // with a specific component of the activation but the entire sequence;
        // it will require some work to generate a new transaction id for a sequence
        // component - however, because the trace of activations is recorded in the parent
        // sequence, a client can determine the queue time for sequences that way
        val end = initInterval.map(_.start).getOrElse(totalInterval.start)
        Parameters(
          WhiskActivation.waitTimeAnnotation,
          Interval(job.msg.transid.meta.start, end).duration.toMillis.toJson)
      }
    }

    val initTime = {
      initInterval.map(initTime => Parameters(WhiskActivation.initTimeAnnotation, initTime.duration.toMillis.toJson))
    }

    val binding =
      job.msg.action.binding.map(f => Parameters(WhiskActivation.bindingAnnotation, JsString(f.asString)))

    WhiskActivation(
      activationId = job.msg.activationId,
      namespace = job.msg.user.namespace.name.toPath,
      subject = job.msg.user.subject,
      cause = job.msg.cause,
      name = job.action.name,
      version = job.action.version,
      start = totalInterval.start,
      end = totalInterval.end,
      duration = Some(totalInterval.duration.toMillis),
      response = response,
      annotations = {
        Parameters(WhiskActivation.limitsAnnotation, job.action.limits.toJson) ++
          Parameters(WhiskActivation.pathAnnotation, JsString(job.action.fullyQualifiedName(false).asString)) ++
          Parameters(WhiskActivation.kindAnnotation, JsString(job.action.exec.kind)) ++
          Parameters(WhiskActivation.timeoutAnnotation, JsBoolean(isTimeout)) ++
          Parameters("lifecycle_hook_type", "onrun") ++
          causedBy ++ initTime ++ binding
      })
  }

  /**
   * Partitions the activation arguments into two JsObject instances. The first is exported as intended for export
   * by the action runtime to the environment. The second is passed on as arguments to the action.
   *
   * @param content the activation arguments
   * @param initArgs set of parameters to treat as initialization arguments
   * @return A partition of the arguments into an environment variables map and the JsObject argument to the action
   */
  def partitionArguments(content: Option[JsObject], initArgs: Set[String]): (Map[String, JsValue], JsObject) = {
    content match {
      case None                         => (Map.empty, JsObject.empty)
      case Some(js) if initArgs.isEmpty => (Map.empty, js)
      case Some(js) =>
        val (env, args) = js.fields.partition(k => initArgs.contains(k._1))
        (env, JsObject(args))
    }
  }
}

/** Indicates that something went wrong with an activation and the container should be removed */
trait ActivationError extends Exception {
  val activation: WhiskActivation
}

/** Indicates an activation with a non-successful response */
case class ActivationUnsuccessfulError(activation: WhiskActivation) extends ActivationError

/** Indicates reading logs for an activation failed (terminally, truncated) */
case class ActivationLogReadingError(activation: WhiskActivation) extends ActivationError<|MERGE_RESOLUTION|>--- conflicted
+++ resolved
@@ -618,15 +618,7 @@
       case data: WarmedData =>
         Future.successful(None)
       case _ =>
-<<<<<<< HEAD
-        val options = ActivationStoreOptions(job.action, job.msg, storeActivation, collectLogs)
-        container
-          .initialize(
-            job.action.containerInitializer,
-            actionTimeout,
-            job.action.limits.concurrency.maxConcurrent,
-            options)
-=======
+
         val owEnv = (authEnvironment ++ environment + ("deadline" -> (Instant.now.toEpochMilli + actionTimeout.toMillis).toString.toJson)) map {
           case (key, value) => "__OW_" + key.toUpperCase -> value
         }
@@ -636,7 +628,6 @@
             job.action.containerInitializer(env ++ owEnv),
             actionTimeout,
             job.action.limits.concurrency.maxConcurrent)
->>>>>>> 49935530
           .map(Some(_))
     }
 
